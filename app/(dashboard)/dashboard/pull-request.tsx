"use client";

import { useState } from "react";
import { Button } from "@/components/ui/button";
import { Badge } from "@/components/ui/badge";
import {
  GitPullRequestDraft,
  GitPullRequest,
  CheckCircle,
  XCircle,
  Edit,
  PlusCircle,
  Loader2,
  AlertCircle,
  Github,
  GitBranch,
} from "lucide-react";
import Link from "next/link";
import { Checkbox } from "@/components/ui/checkbox";
import dynamic from "next/dynamic";
import { PullRequest, TestFile } from "./types";
import { generateTestsResponseSchema } from "@/app/api/generate-tests/schema";
import { useToast } from "@/hooks/use-toast";
<<<<<<< HEAD
import { commitChangesToPullRequest, getPullRequestInfo, getFailingTests } from "@/lib/gitProviderActions";
=======
import { commitChangesToPullRequest, getPullRequestInfo, getFailingTests } from "@/lib/github";
import { Input } from "@/components/ui/input";
>>>>>>> d6339d15

const ReactDiffViewer = dynamic(() => import("react-diff-viewer"), {
  ssr: false,
});

interface PullRequestItemProps {
  pullRequest: PullRequest;
}

export function PullRequestItem({ pullRequest }: PullRequestItemProps) {
  const [testFiles, setTestFiles] = useState<TestFile[]>([]);
  const [selectedFiles, setSelectedFiles] = useState<Record<string, boolean>>(
    {}
  );
  const [expandedFiles, setExpandedFiles] = useState<Record<string, boolean>>(
    {}
  );
  const [analyzing, setAnalyzing] = useState(false);
  const [loading, setLoading] = useState(false);
  const [error, setError] = useState<string | null>(null);
  const { toast } = useToast();
  const [commitMessage, setCommitMessage] = useState("Update test files");

  const handleTests = async (pr: PullRequest, mode: "write" | "update") => {
    setAnalyzing(true);
    setLoading(true);
    setError(null);

    try {
      const { diff, testFiles: oldTestFiles } = await getPullRequestInfo(pr);

      let testFilesToUpdate = oldTestFiles;

      if (mode === "update") {
        const failingTests = await getFailingTests(pr);
        testFilesToUpdate = oldTestFiles.filter(file => 
          failingTests.some((failingFile: { name: string; }) => failingFile.name === file.name)
        );
      }

      const response = await fetch("/api/generate-tests", {
        method: "POST",
        headers: {
          "Content-Type": "application/json",
        },
        body: JSON.stringify({
          mode,
          pr_id: pr.id,
          pr_diff: diff,
          test_files: testFilesToUpdate,
        }),
      });

      if (!response.ok) {
        throw new Error("Failed to generate test files");
      }

      const data = await response.json();
      const parsedData = generateTestsResponseSchema.parse(data);
      handleTestFilesUpdate(oldTestFiles, parsedData);
    } catch (error) {
      console.error("Error generating test files:", error);
      setError("Failed to generate test files.");
    } finally {
      setAnalyzing(false);
      setLoading(false);
    }
  };

  const handleTestFilesUpdate = (
    oldTestFiles: TestFile[],
    newTestFiles: TestFile[]
  ) => {
    if (newTestFiles.length > 0) {
      const filteredTestFiles = newTestFiles
        .filter((file): file is TestFile => file !== undefined)
        .map((file) => {
          const oldFile = oldTestFiles.find(
            (oldFile) => oldFile.name === file.name
          );
          return {
            ...file,
            oldContent: oldFile ? oldFile.content : "",
          };
        });
      setTestFiles(filteredTestFiles);
      const newSelectedFiles: Record<string, boolean> = {};
      const newExpandedFiles: Record<string, boolean> = {};
      filteredTestFiles.forEach((file) => {
        const fileName = file?.name ?? `file_${Math.random()}`;
        newExpandedFiles[fileName] = true;
        newSelectedFiles[fileName] = true;
      });
      setSelectedFiles(newSelectedFiles);
      setExpandedFiles(newExpandedFiles);
    }
  };

  const commitChanges = async () => {
    setLoading(true);
    setError(null);
    try {
      const filesToCommit = testFiles
        .filter((file) => selectedFiles[file.name])
        .map((file) => ({
          name: file.name,
          content: file.content,
        }));
<<<<<<< HEAD
  
      const newCommitUrl = await commitChangesToPullRequest(pullRequest, filesToCommit);
  
=======

      const newCommitUrl = await commitChangesToPullRequest(
        pullRequest.repository.owner.login,
        pullRequest.repository.name,
        pullRequest.number,
        filesToCommit,
        commitMessage
      );

>>>>>>> d6339d15
      toast({
        title: "Changes committed successfully",
        description: (
          <>
            The test files have been added to the pull request.{" "}
            <Link href={newCommitUrl} className="underline">
              View commit
            </Link>
          </>
        ),
      });

      setTestFiles([]);
      setSelectedFiles({});
      setExpandedFiles({});
    } catch (error) {
      console.error("Error committing changes:", error);
      setError("Failed to commit changes. Please try again.");
      toast({
        title: "Error",
        description: "Failed to commit changes. Please try again.",
        variant: "destructive",
      });
    } finally {
      setLoading(false);
    }
  };

  const handleCancelChanges = () => {
    setTestFiles([]);
    setSelectedFiles({});
    setExpandedFiles({});
    setError(null);
  };

  const handleFileToggle = (fileName: string) => {
    setSelectedFiles((prev) => ({
      ...prev,
      [fileName]: !prev[fileName],
    }));
    setExpandedFiles((prev) => ({
      ...prev,
      [fileName]: !prev[fileName],
    }));
  };

  return (
    <div className={`bg-white p-4 rounded-lg shadow-md ${pullRequest.source === 'gitlab' ? 'border-l-4 border-orange-500' : ''}`}>
      <div className="flex items-center justify-between mb-2">
        <span className="flex items-center">
          {pullRequest.isDraft ? (
            <GitPullRequestDraft className="mr-2 h-4 w-4 text-gray-400" />
          ) : (
            <GitPullRequest className={`mr-2 h-4 w-4 ${pullRequest.source === 'github' ? '' : 'text-orange-500'}`} />
          )}
          <span className="font-medium">{pullRequest.title}</span>
        </span>
        <div className="flex items-center">
          <Badge 
            variant={pullRequest.source === 'github' ? 'default' : 'warning'}
            className="mr-2"
          >
            {pullRequest.source === 'github' ? (
              <Github className="h-3 w-3 mr-1" />
            ) : (
              <GitBranch className="h-3 w-3 mr-1" />
            )}
            {pullRequest.source === 'github' ? 'GitHub' : 'GitLab'}
          </Badge>
          <Link
            href={`https://${pullRequest.source}.com/${pullRequest.repository.full_name}/${pullRequest.source === 'github' ? 'pull' : 'merge_requests'}/${pullRequest.number}`}
            className="text-sm text-gray-600 underline"
            target="_blank"
            rel="noopener noreferrer"
          >
            #{pullRequest.number}
          </Link>
        </div>
      </div>
      <div className="flex items-center justify-between">
        <span className="flex items-center">
          {pullRequest.buildStatus === "success" ? (
            <CheckCircle className="mr-2 h-4 w-4 text-green-500" />
          ) : pullRequest.buildStatus === "pending" ? (
            <AlertCircle className="mr-2 h-4 w-4 text-yellow-500" />
          ) : (
            <XCircle className="mr-2 h-4 w-4 text-red-500" />
          )}
          <Link
            href={`https://${pullRequest.source}.com/${pullRequest.repository.full_name}/${pullRequest.source === 'github' ? 'pull' : 'merge_requests'}/${pullRequest.number}/checks`}
            className="text-sm underline text-gray-600"
            target="_blank"
            rel="noopener noreferrer"
          >
            Build: {pullRequest.buildStatus}
          </Link>
        </span>
        {testFiles.length > 0 ? (
          <Button
            size="sm"
            className="bg-white hover:bg-gray-100 text-black border border-gray-200"
            onClick={handleCancelChanges}
            disabled={loading}
          >
            Cancel
          </Button>
        ) : pullRequest.buildStatus === "success" ? (
          <Button
            size="sm"
            className="bg-green-500 hover:bg-green-600 text-white"
            onClick={() => handleTests(pullRequest, "write")}
            disabled={loading}
          >
            {loading ? (
              <Loader2 className="mr-2 h-4 w-4 animate-spin" />
            ) : (
              <PlusCircle className="mr-2 h-4 w-4" />
            )}
            {loading ? "Loading..." : "Write new tests"}
          </Button>
        ) : (
          <Button
            size="sm"
            className="bg-yellow-500 hover:bg-yellow-600 text-white"
            onClick={() => handleTests(pullRequest, "update")}
            disabled={loading}
          >
            {loading ? (
              <Loader2 className="mr-2 h-4 w-4 animate-spin" />
            ) : (
              <Edit className="mr-2 h-4 w-4" />
            )}
            {loading ? "Loading..." : "Update tests to fix"}
          </Button>
        )}
      </div>
      {error && (
        <div className="mt-4 p-2 bg-red-100 border border-red-400 text-red-700 rounded">
          {error}
        </div>
      )}
      {(loading || analyzing || testFiles.length > 0) && (
        <div className="mt-4">
          <h4 className="font-semibold mb-2">Test files</h4>
          {analyzing ? (
            <div className="flex items-center justify-center h-20">
              <Loader2 className="h-6 w-6 animate-spin" />
              <span className="ml-2">Analyzing PR diff...</span>
            </div>
          ) : (
            <div className="space-y-4">
              {testFiles.map((file) => (
                <div key={file.name} className="border rounded-lg p-4">
                  <div className="flex items-center justify-between">
                    <div className="flex items-center">
                      <Checkbox
                        id={file.name}
                        checked={selectedFiles[file.name]}
                        onCheckedChange={() => handleFileToggle(file.name)}
                      />
                      <label
                        htmlFor={file.name}
                        className="ml-2 font-medium cursor-pointer"
                      >
                        {file.name}
                      </label>
                    </div>
                  </div>
                  {expandedFiles[file.name] && (
                    <div className="mt-2">
                      <div className="bg-gray-100 p-4 rounded-lg overflow-x-auto">
                        <ReactDiffViewer
                          oldValue={file.oldContent || ""}
                          newValue={file.content || ""}
                          splitView={true}
                        />
                      </div>
                    </div>
                  )}
                </div>
              ))}
              <div className="mt-4">
                <Input
                  type="text"
                  placeholder="Update test files"
                  value={commitMessage}
                  onChange={(e) => setCommitMessage(e.target.value)}
                  className="mb-2"
                />
                <Button
                  className="w-full mt-2 bg-blue-500 hover:bg-blue-600 text-white"
                  onClick={commitChanges}
                  disabled={
                    Object.values(selectedFiles).every((value) => !value) ||
                    loading ||
                    !commitMessage.trim()
                  }
                >
                  {loading ? (
                    <Loader2 className="mr-2 h-4 w-4 animate-spin" />
                  ) : (
                    <CheckCircle className="mr-2 h-4 w-4" />
                  )}
                  {loading ? "Committing changes..." : "Commit changes"}
                </Button>
              </div>
            </div>
          )}
        </div>
      )}
    </div>
  );
}<|MERGE_RESOLUTION|>--- conflicted
+++ resolved
@@ -21,12 +21,8 @@
 import { PullRequest, TestFile } from "./types";
 import { generateTestsResponseSchema } from "@/app/api/generate-tests/schema";
 import { useToast } from "@/hooks/use-toast";
-<<<<<<< HEAD
 import { commitChangesToPullRequest, getPullRequestInfo, getFailingTests } from "@/lib/gitProviderActions";
-=======
-import { commitChangesToPullRequest, getPullRequestInfo, getFailingTests } from "@/lib/github";
 import { Input } from "@/components/ui/input";
->>>>>>> d6339d15
 
 const ReactDiffViewer = dynamic(() => import("react-diff-viewer"), {
   ssr: false,
@@ -63,7 +59,7 @@
       if (mode === "update") {
         const failingTests = await getFailingTests(pr);
         testFilesToUpdate = oldTestFiles.filter(file => 
-          failingTests.some((failingFile: { name: string; }) => failingFile.name === file.name)
+          failingTests.some(failingFile => failingFile.name === file.name)
         );
       }
 
@@ -135,21 +131,9 @@
           name: file.name,
           content: file.content,
         }));
-<<<<<<< HEAD
   
-      const newCommitUrl = await commitChangesToPullRequest(pullRequest, filesToCommit);
-  
-=======
-
-      const newCommitUrl = await commitChangesToPullRequest(
-        pullRequest.repository.owner.login,
-        pullRequest.repository.name,
-        pullRequest.number,
-        filesToCommit,
-        commitMessage
-      );
-
->>>>>>> d6339d15
+      const newCommitUrl = await commitChangesToPullRequest(pullRequest, filesToCommit, commitMessage);
+
       toast({
         title: "Changes committed successfully",
         description: (
