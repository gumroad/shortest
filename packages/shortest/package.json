--- conflicted
+++ resolved
@@ -1,10 +1,6 @@
 {
   "name": "@antiwork/shortest",
-<<<<<<< HEAD
-  "version": "0.2.2",
-=======
   "version": "0.3.0",
->>>>>>> 79c0b125
   "description": "AI-powered natural language end-to-end testing framework",
   "type": "module",
   "main": "./dist/index.js",
