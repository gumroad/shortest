import { resolve } from "path";
import Anthropic from "@anthropic-ai/sdk";
import { glob } from "glob";
import pc from "picocolors";
import { APIRequest, BrowserContext } from "playwright";
import * as playwright from "playwright";
import { request, APIRequestContext } from "playwright";
import { AIClient } from "../../ai/client";
import { BrowserTool } from "../../browser/core/browser-tool";
import { BrowserManager } from "../../browser/manager";
import { BaseCache } from "../../cache/cache";
import { initialize, getConfig } from "../../index";
import {
  TestFunction,
  TestContext,
  ShortestConfig,
  BrowserActionEnum,
} from "../../types";
import { CacheEntry } from "../../types/cache";
import { hashData } from "../../utils/crypto";
import { Logger } from "../../utils/logger";
import { TestCompiler } from "../compiler";

interface TestResult {
  result: "pass" | "fail";
  reason: string;
}

export class TestRunner {
  private config!: ShortestConfig;
  private cwd: string;
  private exitOnSuccess: boolean;
  private forceHeadless: boolean;
  private targetUrl: string | undefined;
  private compiler: TestCompiler;
  private browserManager!: BrowserManager;
  private logger: Logger;
  private debugAI: boolean;
  private noCache: boolean;
  private testContext: TestContext | null = null;
  private cache: BaseCache<CacheEntry>;

  constructor(
    cwd: string,
    exitOnSuccess = true,
    forceHeadless = false,
    targetUrl?: string,
<<<<<<< HEAD
    debugAI = false
=======
    debugAI = false,
    noCache = false,
>>>>>>> 6d0cdf3f
  ) {
    this.cwd = cwd;
    this.exitOnSuccess = exitOnSuccess;
    this.forceHeadless = forceHeadless;
    this.targetUrl = targetUrl;
    this.debugAI = debugAI;
    this.noCache = noCache;
    this.compiler = new TestCompiler();
    this.logger = new Logger();
    this.cache = new BaseCache();
  }

  async initialize() {
    // Initialize global config first
    await initialize();
    this.config = getConfig();

    // Override with CLI options
    if (this.forceHeadless) {
      this.config = {
        ...this.config,
        headless: true,
      };
    }

    if (this.targetUrl) {
      this.config = {
        ...this.config,
        baseUrl: this.targetUrl,
      };
    }

    this.browserManager = new BrowserManager(this.config);
  }

  private async findTestFiles(pattern?: string): Promise<string[]> {
    const testDirs = Array.isArray(this.config.testDir)
      ? this.config.testDir
      : [this.config.testDir || "__tests__"];

    const files = [];
    for (const dir of testDirs) {
      if (pattern) {
        const cleanPattern = pattern
          .replace(/\.ts$/, "")
          .replace(/\.test$/, "")
          .split("/")
          .pop();

        const globPattern = `${dir}/**/${cleanPattern}.test.ts`;
        const matches = await glob(globPattern, {
          cwd: this.cwd,
          absolute: true,
        });

        files.push(...matches);
      } else {
        const globPattern = `${dir}/**/*.test.ts`;
        const matches = await glob(globPattern, { cwd: this.cwd });
        files.push(...matches.map((f) => resolve(this.cwd, f)));
      }
    }

    if (files.length === 0) {
      this.logger.error(
        "Test Discovery",
        `No test files found in directories: ${testDirs.join(", ")}`
      );
      process.exit(1);
    }

    return files;
  }

  private async createTestContext(
    context: BrowserContext
  ): Promise<TestContext> {
    if (!this.testContext) {
      // Create a properly typed playwright object
      const playwrightObj = {
        ...playwright,
        request: {
          ...request,
          newContext: async (options?: {
            extraHTTPHeaders?: Record<string, string>;
          }) => {
            const requestContext = await request.newContext({
              baseURL: this.config.baseUrl,
              ...options,
            });
            return requestContext;
          },
        },
      } as typeof playwright & {
        request: APIRequest & {
          newContext: (options?: {
            extraHTTPHeaders?: Record<string, string>;
          }) => Promise<APIRequestContext>;
        };
      };

      this.testContext = {
        page: context.pages()[0],
        browser: this.browserManager.getBrowser()!,
        playwright: playwrightObj,
      };
    }
    return this.testContext;
  }

  private async executeTest(
    test: TestFunction,
    context: BrowserContext,
    config: { noCache: boolean } = { noCache: false },
  ) {
    // If it's direct execution, skip AI
    if (test.directExecution) {
      try {
        const testContext = await this.createTestContext(context);
        await test.fn?.(testContext);
        return {
          result: "pass" as const,
          reason: "Direct execution successful",
        };
      } catch (error) {
        return {
          result: "fail" as const,
          reason:
            error instanceof Error ? error.message : "Direct execution failed",
        };
      }
    }

    // Use the shared context
    const testContext = await this.createTestContext(context);
    const browserTool = new BrowserTool(testContext.page, this.browserManager, {
      width: 1920,
      height: 1080,
      testContext: {
        ...testContext,
        currentTest: test,
        currentStepIndex: 0,
      },
    });

    const aiClient = new AIClient(
      {
        apiKey: this.config.anthropicKey,
        model: "claude-3-5-sonnet-20241022",
        maxMessages: 10,
        debug: this.debugAI,
      },
      this.debugAI
    );

    // First get page state
    const initialState = await browserTool.execute({
      action: "screenshot",
    });

    // Build prompt with initial state and screenshot
    const prompt = [
      `Test: "${test.name}"`,
      test.payload ? `Context: ${JSON.stringify(test.payload)}` : "",
      `Callback function: ${test.fn ? " [HAS_CALLBACK]" : " [NO_CALLBACK]"}`,

      // Add expectations if they exist
      ...(test.expectations?.length
        ? [
            "\nExpect:",
            ...test.expectations.map(
              (exp, i) =>
                `${i + 1}. ${exp.description}${
                  exp.fn ? " [HAS_CALLBACK]" : "[NO_CALLBACK]"
<<<<<<< HEAD
                }`
=======
                }`,
>>>>>>> 6d0cdf3f
            ),
          ]
        : []),

      "\nCurrent Page State:",
      `URL: ${initialState.metadata?.window_info?.url || "unknown"}`,
      `Title: ${initialState.metadata?.window_info?.title || "unknown"}`,
    ]
      .filter(Boolean)
      .join("\n");

    // check if CLI option is not specified
    if (!this.noCache && !config.noCache) {
      // if test hasn't changed and is already in cache, replay steps from cache
      if (await this.cache.get(test)) {
        try {
          const result = await this.runCachedTest(test, browserTool);

          if (test.afterFn) {
            try {
              await test.afterFn(testContext);
            } catch (error) {
              return {
                result: "fail" as const,
                reason:
                  result?.result === "fail"
                    ? `AI: ${result.reason}, After: ${
                        error instanceof Error ? error.message : String(error)
                      }`
                    : error instanceof Error
                      ? error.message
                      : String(error),
              };
            }
          }
          return result;
        } catch {
          // delete stale cached test entry
          await this.cache.delete(test);
          // reset window state
          const page = browserTool.getPage();
          await page.goto(initialState.metadata?.window_info?.url!);
          await this.executeTest(test, context, {
            noCache: true,
          });
        }
      }
    }

    // Execute test with enhanced prompt
    const result = await aiClient.processAction(prompt, browserTool);

    if (!result) {
      throw new Error("AI processing failed: no result returned");
    }

    // Execute before function if present
    if (test.beforeFn) {
      try {
        await test.beforeFn(testContext);
      } catch (error) {
        return {
          result: "fail" as const,
          reason: error instanceof Error ? error.message : String(error),
        };
      }
    }

    // Parse AI result first
    const finalMessage = result.finalResponse.content.find(
      (block) =>
        block.type === "text" &&
        (block as Anthropic.Beta.Messages.BetaTextBlock).text.includes(
          '"result":'
        )
    );

    if (!finalMessage || finalMessage.type !== "text") {
      throw new Error("No test result found in AI response");
    }

    const jsonMatch = (
      finalMessage as Anthropic.Beta.Messages.BetaTextBlock
    ).text.match(/{[\s\S]*}/);
    if (!jsonMatch) {
      throw new Error("Invalid test result format");
    }

    const aiResult = JSON.parse(jsonMatch[0]) as TestResult;

    // Execute after function if present
    if (test.afterFn) {
      try {
        await test.afterFn(testContext);
      } catch (error) {
        return {
          result: "fail" as const,
          reason:
            aiResult.result === "fail"
              ? `AI: ${aiResult.reason}, After: ${
                  error instanceof Error ? error.message : String(error)
                }`
              : error instanceof Error
              ? error.message
              : String(error),
        };
      }
    }

    if (aiResult.result === "pass") {
      // batch set new chache if test is successful
      await this.cache.set(test, result.pendingCache);
    }
    return aiResult;
  }

  private async executeTestFile(file: string) {
    try {
      const registry = (global as any).__shortest__.registry;

      registry.tests.clear();
      registry.currentFileTests = [];

      this.logger.startFile(file);
      const compiledPath = await this.compiler.compileFile(file);
      await import(compiledPath);

      const context = await this.browserManager.launch();
      const testContext = await this.createTestContext(context);

      try {
        // Execute beforeAll hooks with shared context
        for (const hook of registry.beforeAllFns) {
          await hook(testContext);
        }

        // Execute tests in order they were defined
        for (const test of registry.currentFileTests) {
          // Execute beforeEach hooks with shared context
          for (const hook of registry.beforeEachFns) {
            await hook(testContext);
          }

          const result = await this.executeTest(test, context);
          this.logger.reportTest(
            test.name,
            result.result === "pass" ? "passed" : "failed",
            result.result === "fail" ? new Error(result.reason) : undefined
          );

          // Execute afterEach hooks with shared context
          for (const hook of registry.afterEachFns) {
            await hook(testContext);
          }
        }

        // Execute afterAll hooks with shared context
        for (const hook of registry.afterAllFns) {
          await hook(testContext);
        }
      } finally {
        await this.browserManager.close();
        this.testContext = null; // Reset the context
        registry.beforeAllFns = [];
        registry.afterAllFns = [];
        registry.beforeEachFns = [];
        registry.afterEachFns = [];
      }
    } catch (error) {
      this.testContext = null; // Reset on error
      if (error instanceof Error) {
        this.logger.reportError("Test Execution", error.message);
      }
    }
  }

  async runFile(pattern: string) {
    await this.initialize();
    const files = await this.findTestFiles(pattern);

    if (files.length === 0) {
      this.logger.error(
        "Test Discovery",
        `No test files found matching: ${pattern}`
      );
      process.exit(1);
    }

    for (const file of files) {
      await this.executeTestFile(file);
    }

    this.logger.summary();

    if (this.exitOnSuccess && this.logger.allTestsPassed()) {
      process.exit(0);
    } else {
      process.exit(1);
    }
  }

  async runAll() {
    await this.initialize();
    const files = await this.findTestFiles();

    for (const file of files) {
      await this.executeTestFile(file);
    }

    this.logger.summary();

    if (this.exitOnSuccess && this.logger.allTestsPassed()) {
      process.exit(0);
    } else {
      process.exit(1);
    }
  }

  private async runCachedTest(
    test: TestFunction,
    browserTool: BrowserTool,
  ): Promise<TestResult> {
    const cachedTest = await this.cache.get(test);
    if (this.debugAI) {
      console.log(pc.green(`Executing cached test ${hashData(test)}`));
    }

    const steps = cachedTest?.data.steps
      // do not take screenshots in cached mode
      ?.filter(
        (step) =>
          step.action?.input.action !== BrowserActionEnum.Screenshot.toString(),
      );

    if (!steps) {
      throw new Error("No steps to execute running test in a normal mode");
    }
    for (const step of steps) {
      await new Promise((resolve) => setTimeout(resolve, 1000));
      if (
        step.action?.input.action === BrowserActionEnum.MouseMove &&
        // @ts-expect-error Interface and actual values differ
        step.action.input.coordinate
      ) {
        // @ts-expect-error
        const [x, y] = step.action.input.coordinate;
        const componentStr =
          await browserTool.getNormalizedComponentStringByCoords(x, y);

        if (componentStr !== step.extras.componentStr) {
          throw new Error(
            "Componnet UI are different, running test in a normal mode",
          );
        } else {
          // fallback
        }
      }
      if (step.action?.input) {
        try {
          await browserTool.execute(step.action.input);
        } catch (error) {
          console.error(
            `Failed to execute step with input ${step.action.input}`,
            error,
          );
        }
      }
    }

    return {
      result: "pass",
      reason: "All actions successfully replayed from cache",
    };
  }
}<|MERGE_RESOLUTION|>--- conflicted
+++ resolved
@@ -45,12 +45,8 @@
     exitOnSuccess = true,
     forceHeadless = false,
     targetUrl?: string,
-<<<<<<< HEAD
-    debugAI = false
-=======
     debugAI = false,
     noCache = false,
->>>>>>> 6d0cdf3f
   ) {
     this.cwd = cwd;
     this.exitOnSuccess = exitOnSuccess;
@@ -225,11 +221,7 @@
               (exp, i) =>
                 `${i + 1}. ${exp.description}${
                   exp.fn ? " [HAS_CALLBACK]" : "[NO_CALLBACK]"
-<<<<<<< HEAD
-                }`
-=======
                 }`,
->>>>>>> 6d0cdf3f
             ),
           ]
         : []),
