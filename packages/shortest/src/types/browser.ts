--- conflicted
+++ resolved
@@ -13,26 +13,6 @@
   getPage(): Page;
 }
 
-<<<<<<< HEAD
-export type BrowserAction =
-  | "mouse_move"
-  | "left_click"
-  | "left_click_drag"
-  | "right_click"
-  | "middle_click"
-  | "double_click"
-  | "screenshot"
-  | "cursor_position"
-  | "github_login"
-  | "clear_session"
-  | "type"
-  | "key"
-  | "run_callback"
-  | "navigate"
-  | "upload_file"
-  | "sleep"
-  | "check_email";
-=======
 export enum BrowserActionEnum {
   MouseMove = "mouse_move",
   LeftClick = "left_click",
@@ -48,12 +28,12 @@
   Key = "key",
   RunCallback = "run_callback",
   Navigate = "navigate",
+  UpoadFile = "upload_file",
   Sleep = "sleep",
   CheckMail = "check_email",
 }
 
 export type BrowserAction = `${BrowserActionEnum}`;
->>>>>>> 06a79232
 
 export interface BrowserToolOptions {
   width: number;
